--- conflicted
+++ resolved
@@ -1,11 +1,6 @@
 -r requirements-sys.txt
-<<<<<<< HEAD
-celery[mongodb]>=5.2.2; python_version < "3.8"  # pyup: ignore  # no more support for older versions
+celery[mongodb]<5.3; python_version < "3.8"  # pyup: ignore  # no more support for older Python versions
 celery[mongodb]>=5.3.1,<5.4; python_version >= "3.8"
-=======
-celery[mongodb]==5.2.7; python_version < "3.8"  # to avoid newer versions with dependency incompatible with latest python
-celery[mongodb]>=5.2.2; python_version >= "3.8"
->>>>>>> df64ca5c
 colander
 cornice>=5
 cornice_swagger>=0.7.0
@@ -15,12 +10,7 @@
 gunicorn>=20; python_version >= "3"
 # see https://github.com/celery/celery/issues/7783
 importlib-metadata<5; python_version < "3.8"
-<<<<<<< HEAD
-lxml>=3.7
-=======
-lxml>=3.7  # FIXME: if we need to parse some XML (?)
 magpie @ git+https://github.com/Ouranosinc/Magpie@3.34.0
->>>>>>> df64ca5c
 paste
 pastedeploy
 pymongo[srv]<4  # required to work with pinned celery
