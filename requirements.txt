-r requirements-sys.txt
celery[mongodb]>=5.3.1,<5.4
colander
cornice>=5
cornice_swagger>=0.7.0
dicttoxml>=1.7.16
# flag --paste breaks for >20 unless using pserve
gunicorn>=20
magpie @ git+https://github.com/Ouranosinc/Magpie@4.0.0
paste
pastedeploy
pymongo[srv]>=4.4,<5  # required to work with pinned celery
pyramid>=1.10.2,<2
pyramid_mako>=1.0.2
pyramid_celery
python-dotenv
pyyaml>=5.1
requests
requests_file
schema
simplejson
threddsclient==0.4.4
typing_extensions
<<<<<<< HEAD
watchdog
webob
tornado>=6.4.1 # not directly required, pinned by Snyk to avoid a vulnerability
=======
watchdog>=4
webob
>>>>>>> 10c14674
<|MERGE_RESOLUTION|>--- conflicted
+++ resolved
@@ -21,11 +21,6 @@
 simplejson
 threddsclient==0.4.4
 typing_extensions
-<<<<<<< HEAD
-watchdog
-webob
-tornado>=6.4.1 # not directly required, pinned by Snyk to avoid a vulnerability
-=======
 watchdog>=4
 webob
->>>>>>> 10c14674
+tornado>=6.4.1 # not directly required, pinned by Snyk to avoid a vulnerability